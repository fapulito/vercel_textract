--- conflicted
+++ resolved
@@ -490,7 +490,6 @@
             }
         });
     </script>
-<<<<<<< HEAD
 
     <div style="position: absolute; top: 20px; right: 20px;">
         <a href="/logout" style="text-decoration: none; color: #7f8c8d;">Logout</a>
@@ -502,13 +501,6 @@
         © 2025 California Vision, Inc. All Rights Reserved
     </footer>
 
-=======
-    
-    <div style="position: absolute; top: 20px; right: 20px;">
-            <a href="/logout" style="text-decoration: none; color: #7f8c8d;">Logout</a>
-    </div>
-        
->>>>>>> 8965526f
 </body>
 
 </html>